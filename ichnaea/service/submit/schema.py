from colander import MappingSchema, SchemaNode, SequenceSchema
from colander import Decimal, Integer, String, OneOf

from ichnaea.decimaljson import EXPONENT_STR
from ichnaea.models import RADIO_TYPE_KEYS


class CellSchema(MappingSchema):
    radio = SchemaNode(String(), location="body", type='str',
                       validator=OneOf(RADIO_TYPE_KEYS), missing='')
<<<<<<< HEAD
=======
    mcc = SchemaNode(Integer(), location="body", type='int', missing=0)
    mnc = SchemaNode(Integer(), location="body", type='int', missing=0)
    lac = SchemaNode(Integer(), location="body", type='int', missing=-1)
    cid = SchemaNode(Integer(), location="body", type='int', missing=-1)
    psc = SchemaNode(Integer(), location="body", type='int', missing=0)
    asu = SchemaNode(Integer(), location="body", type='int', missing=0)
>>>>>>> 5bb7869a
    signal = SchemaNode(Integer(), location="body", type='int', missing=0)
    ta = SchemaNode(Integer(), location="body", type='int', missing=0)
    mcc = SchemaNode(Integer(), location="body", type='int', missing=-1)
    mnc = SchemaNode(Integer(), location="body", type='int', missing=-1)
    lac = SchemaNode(Integer(), location="body", type='int', missing=-1)
    cid = SchemaNode(Integer(), location="body", type='int', missing=-1)
    psc = SchemaNode(Integer(), location="body", type='int', missing=-1)
    asu = SchemaNode(Integer(), location="body", type='int', missing=-1)


class CellsSchema(SequenceSchema):
    cell = CellSchema()


class WifiSchema(MappingSchema):
    key = SchemaNode(String(), location="body", type='str')
    frequency = SchemaNode(Integer(), location="body", type='int', missing=0)
    channel = SchemaNode(Integer(), location="body", type='int', missing=0)
    signal = SchemaNode(Integer(), location="body", type='int', missing=0)


class WifisSchema(SequenceSchema):
    wifi = WifiSchema()


class MeasureSchema(MappingSchema):
    lat = SchemaNode(Decimal(quant=EXPONENT_STR), location="body")
    lon = SchemaNode(Decimal(quant=EXPONENT_STR), location="body")
    time = SchemaNode(String(), location="body", missing='')
    accuracy = SchemaNode(Integer(), location="body", type='int', missing=0)
    altitude = SchemaNode(Integer(), location="body", type='int', missing=0)
    altitude_accuracy = SchemaNode(Integer(), location="body", type='int',
                                   missing=0)
    radio = SchemaNode(String(), location="body", type='str',
                       validator=OneOf(RADIO_TYPE_KEYS), missing='')
    cell = CellsSchema(missing=())
    wifi = WifisSchema(missing=())


class MeasuresSchema(SequenceSchema):
    measure = MeasureSchema()


class SubmitSchema(MappingSchema):
    items = MeasuresSchema()<|MERGE_RESOLUTION|>--- conflicted
+++ resolved
@@ -8,23 +8,14 @@
 class CellSchema(MappingSchema):
     radio = SchemaNode(String(), location="body", type='str',
                        validator=OneOf(RADIO_TYPE_KEYS), missing='')
-<<<<<<< HEAD
-=======
-    mcc = SchemaNode(Integer(), location="body", type='int', missing=0)
-    mnc = SchemaNode(Integer(), location="body", type='int', missing=0)
-    lac = SchemaNode(Integer(), location="body", type='int', missing=-1)
-    cid = SchemaNode(Integer(), location="body", type='int', missing=-1)
-    psc = SchemaNode(Integer(), location="body", type='int', missing=0)
-    asu = SchemaNode(Integer(), location="body", type='int', missing=0)
->>>>>>> 5bb7869a
-    signal = SchemaNode(Integer(), location="body", type='int', missing=0)
-    ta = SchemaNode(Integer(), location="body", type='int', missing=0)
     mcc = SchemaNode(Integer(), location="body", type='int', missing=-1)
     mnc = SchemaNode(Integer(), location="body", type='int', missing=-1)
     lac = SchemaNode(Integer(), location="body", type='int', missing=-1)
     cid = SchemaNode(Integer(), location="body", type='int', missing=-1)
     psc = SchemaNode(Integer(), location="body", type='int', missing=-1)
     asu = SchemaNode(Integer(), location="body", type='int', missing=-1)
+    signal = SchemaNode(Integer(), location="body", type='int', missing=0)
+    ta = SchemaNode(Integer(), location="body", type='int', missing=0)
 
 
 class CellsSchema(SequenceSchema):
