--- conflicted
+++ resolved
@@ -62,31 +62,15 @@
             if api_key is None:
                 heka_client.incr('%s.no_api_key' % func_name)
                 if error_on_invalidkey:
-<<<<<<< HEAD
                     return invalid_api_key_response()
-            else:
-                session = request.db_slave_session
-                found_key_filter = session.query(ApiKey).filter(
-                    ApiKey.valid_key == api_key)
-                if found_key_filter.count():
-                    heka_client.incr('%s.api_key.%s' % (func_name, api_key))
-                else:
-                    heka_client.incr('%s.unknown_api_key' % func_name)
-                    if error_on_invalidkey:
-                        return invalid_api_key_response()
-=======
-                    result = HTTPBadRequest()
-                    result.content_type = 'application/json'
-                    result.body = NO_API_KEY
-                    return result
 
             session = request.db_slave_session
             found_key_filter = session.query(ApiKey).filter(
                 ApiKey.valid_key == api_key)
+
             found_key = found_key_filter.first()
             if found_key:
-                heka_client.incr('%s.api_key.%s' % (
-                    func_name, api_key.replace('.', '__')))
+                heka_client.incr('%s.api_key.%s' % (func_name, api_key))
                 if rate_limit(request.registry, func_name,
                               api_key, found_key.maxreq):
                     result = HTTPForbidden()
@@ -95,7 +79,8 @@
                     return result
             else:
                 heka_client.incr('%s.unknown_api_key' % func_name)
->>>>>>> fa8c37e4
+                if error_on_invalidkey:
+                    return invalid_api_key_response()
 
             return func(request, *args, **kwargs)
         return closure
