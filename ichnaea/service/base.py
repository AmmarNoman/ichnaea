from functools import wraps

<<<<<<< HEAD
from sqlalchemy import text

=======
from ichnaea.heka_logging import get_heka_client
from pyramid.httpexceptions import HTTPBadRequest, HTTPForbidden
from ichnaea.models import (
    ApiKey
)

from sqlalchemy.exc import OperationalError
>>>>>>> f65b42e0
from ichnaea.customjson import dumps
from pyramid.httpexceptions import HTTPBadRequest, HTTPForbidden
from ichnaea.service.error import DAILY_LIMIT
from ichnaea import util

API_CHECK = text('select maxreq, shortname from api_key '
                 'where valid_key = :api_key')

INVALID_API_KEY = {
    "error": {
        "errors": [{
            "domain": "usageLimits",
            "reason": "keyInvalid",
            "message": "Missing or invalid API key.",
        }],
        "code": 400,
        "message": "Invalid API key",
    }
}
INVALID_API_KEY = dumps(INVALID_API_KEY)


def invalid_api_key_response():
    result = HTTPBadRequest()
    result.content_type = 'application/json'
    result.body = INVALID_API_KEY
    return result


def rate_limit(redis_client, api_key, maxreq=0, expire=86400):
    if not maxreq:
        return False

    dstamp = util.utcnow().strftime("%Y%m%d")
    key = "apilimit:%s:%s" % (api_key, dstamp)

    current = redis_client.get(key)
    if current is None or int(current) < maxreq:
        pipe = redis_client.pipeline()
        pipe.incr(key, 1)
        # Expire keys after 24 hours
        pipe.expire(key, expire)
        pipe.execute()
        return False
    return True


def check_api_key(func_name, error_on_invalidkey=False):
    def c(func):
        @wraps(func)
        def closure(request, *args, **kwargs):
            api_key = request.GET.get('key', None)
            stats_client = request.registry.stats_client

            if api_key is None:
                stats_client.incr('%s.no_api_key' % func_name)
                if error_on_invalidkey:
                    return invalid_api_key_response()

            session = request.db_slave_session
<<<<<<< HEAD
            result = session.execute(API_CHECK.bindparams(api_key=api_key))
            found_key = result.fetchone()
=======
            found_key_filter = session.query(
                ApiKey.maxreq, ApiKey.shortname).filter(
                ApiKey.valid_key == api_key)

            try:
                found_key = found_key_filter.first()
            except OperationalError:
                heka_client.incr('%s.dbfailure_skip_api_key' % func_name)
                return func(request, *args, **kwargs)
>>>>>>> f65b42e0

            if found_key is not None:
                maxreq, shortname = found_key
                if not shortname:
                    shortname = api_key
                stats_client.incr('%s.api_key.%s' % (func_name, shortname))
                if rate_limit(request.registry.redis_client,
                              api_key, maxreq=maxreq):
                    result = HTTPForbidden()
                    result.content_type = 'application/json'
                    result.body = DAILY_LIMIT
                    return result
            else:
                stats_client.incr('%s.unknown_api_key' % func_name)
                if error_on_invalidkey:
                    return invalid_api_key_response()

            return func(request, *args, **kwargs)
        return closure
    return c<|MERGE_RESOLUTION|>--- conflicted
+++ resolved
@@ -1,19 +1,10 @@
 from functools import wraps
 
-<<<<<<< HEAD
+from pyramid.httpexceptions import HTTPBadRequest, HTTPForbidden
 from sqlalchemy import text
+from sqlalchemy.exc import OperationalError
 
-=======
-from ichnaea.heka_logging import get_heka_client
-from pyramid.httpexceptions import HTTPBadRequest, HTTPForbidden
-from ichnaea.models import (
-    ApiKey
-)
-
-from sqlalchemy.exc import OperationalError
->>>>>>> f65b42e0
 from ichnaea.customjson import dumps
-from pyramid.httpexceptions import HTTPBadRequest, HTTPForbidden
 from ichnaea.service.error import DAILY_LIMIT
 from ichnaea import util
 
@@ -72,20 +63,13 @@
                     return invalid_api_key_response()
 
             session = request.db_slave_session
-<<<<<<< HEAD
-            result = session.execute(API_CHECK.bindparams(api_key=api_key))
-            found_key = result.fetchone()
-=======
-            found_key_filter = session.query(
-                ApiKey.maxreq, ApiKey.shortname).filter(
-                ApiKey.valid_key == api_key)
-
             try:
-                found_key = found_key_filter.first()
+                result = session.execute(API_CHECK.bindparams(api_key=api_key))
+                found_key = result.fetchone()
             except OperationalError:
-                heka_client.incr('%s.dbfailure_skip_api_key' % func_name)
+                # if we cannot connect to backend DB, skip api key check
+                stats_client.incr('%s.dbfailure_skip_api_key' % func_name)
                 return func(request, *args, **kwargs)
->>>>>>> f65b42e0
 
             if found_key is not None:
                 maxreq, shortname = found_key
