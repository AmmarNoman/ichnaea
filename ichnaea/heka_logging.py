--- conflicted
+++ resolved
@@ -28,19 +28,11 @@
 def heka_tween_factory(handler, registry):
 
     def heka_tween(request):
-<<<<<<< HEAD
-
-        with registry.heka_client.timer('http.request', fields={'url': request.url}):
-            try:
-                response = handler(request)
-            except:
-=======
         with registry.heka_client.timer('http.request',
                                         fields={'url': request.url}):
             try:
                 response = handler(request)
             except Exception:
->>>>>>> f1de62a3
                 registry.heka_client.raven("Unhandled error occured")
                 raise
         registry.heka_client.incr('http.request',
